#include <stdlib.h>

#include "config.h"
#include "cpucycles.h"
#include "walltime.h"
#include "m4ri.h"
#include "benchmarketing.h"

struct mul_params {
  size_t n;
  size_t cutoff;
};

int run(void *_p, double *wt, unsigned long long *cycles) {
  struct mul_params *p = (struct mul_params *)_p;

  mzd_t *A = mzd_init(p->n, p->n);
  mzd_t *B = mzd_init(p->n, p->n);
  mzd_randomize(A);
  mzd_randomize(B);

  *wt = walltime(0.0);
  *cycles = cpucycles();
  mzd_t *C = mzd_mul(NULL, A, B, p->cutoff);
  *wt = walltime(*wt);
  *cycles = cpucycles() - *cycles;

  mzd_free(A);
  mzd_free(B);
  mzd_free(C);
  return (0);
}

int main(int argc, char **argv) {
<<<<<<< HEAD
  if (argc != 3) {
    m4ri_die("Parameters n and cutoff expected.\n");
  }
  rci_t n = atoi(argv[1]);
  if (n <= 0) {
    m4ri_die("Parameter n must be > 0\n");
  }
  int cutoff = atoi(argv[2]);
  if (cutoff <= 0) {
    m4ri_die("Parameter cutoff must be > 0\n");
  }

  mzd_t *A = mzd_init(n, n);
  mzd_t *B = mzd_init(n, n);
  mzd_randomize(A);
  mzd_randomize(B);

  double clockZero = 0.0;
  double wt = walltime(&clockZero);
  unsigned long long t = cpucycles();
  mzd_t *C = mzd_mul(NULL, A, B, cutoff);
  printf("n: %5d, cutoff: %5d, cpu cycles: %llu wall time: %lf\n", n, cutoff, cpucycles() - t, walltime(&wt));

  mzd_free(A);
  mzd_free(B);
  mzd_free(C);
=======
  unsigned long long t;
  double wt;

  struct mul_params p;

  if (argc != 3) {
    m4ri_die("Parameters n and cutoff expected.\n");
  }
  p.n = atoi(argv[1]);
  p.cutoff = atoi(argv[2]);

  if (p.n<=0) {
    m4ri_die("Parameter n must be > 0\n");
  }

  /* put this call in run() to benchmark one particular matrix over
     and over again instead of computing the average of various
     matrices.*/
  srandom(17);
  run_bench(run,(void*)&p,&wt,&t);

  printf("n: %5d, cutoff: %5d, cpu cycles: %llu, wall time: %lf\n",p.n, p.cutoff, t, wt);
>>>>>>> f87f5a6f
}<|MERGE_RESOLUTION|>--- conflicted
+++ resolved
@@ -7,8 +7,8 @@
 #include "benchmarketing.h"
 
 struct mul_params {
-  size_t n;
-  size_t cutoff;
+  rci_t n;
+  int cutoff;
 };
 
 int run(void *_p, double *wt, unsigned long long *cycles) {
@@ -32,46 +32,15 @@
 }
 
 int main(int argc, char **argv) {
-<<<<<<< HEAD
   if (argc != 3) {
     m4ri_die("Parameters n and cutoff expected.\n");
   }
-  rci_t n = atoi(argv[1]);
-  if (n <= 0) {
-    m4ri_die("Parameter n must be > 0\n");
-  }
-  int cutoff = atoi(argv[2]);
-  if (cutoff <= 0) {
-    m4ri_die("Parameter cutoff must be > 0\n");
-  }
-
-  mzd_t *A = mzd_init(n, n);
-  mzd_t *B = mzd_init(n, n);
-  mzd_randomize(A);
-  mzd_randomize(B);
-
-  double clockZero = 0.0;
-  double wt = walltime(&clockZero);
-  unsigned long long t = cpucycles();
-  mzd_t *C = mzd_mul(NULL, A, B, cutoff);
-  printf("n: %5d, cutoff: %5d, cpu cycles: %llu wall time: %lf\n", n, cutoff, cpucycles() - t, walltime(&wt));
-
-  mzd_free(A);
-  mzd_free(B);
-  mzd_free(C);
-=======
-  unsigned long long t;
-  double wt;
 
   struct mul_params p;
-
-  if (argc != 3) {
-    m4ri_die("Parameters n and cutoff expected.\n");
-  }
   p.n = atoi(argv[1]);
   p.cutoff = atoi(argv[2]);
 
-  if (p.n<=0) {
+  if (p.n <= 0) {
     m4ri_die("Parameter n must be > 0\n");
   }
 
@@ -79,8 +48,9 @@
      and over again instead of computing the average of various
      matrices.*/
   srandom(17);
-  run_bench(run,(void*)&p,&wt,&t);
+  unsigned long long t;
+  double wt;
+  run_bench(run, (void*)&p, &wt, &t);
 
-  printf("n: %5d, cutoff: %5d, cpu cycles: %llu, wall time: %lf\n",p.n, p.cutoff, t, wt);
->>>>>>> f87f5a6f
+  printf("n: %5d, cutoff: %5d, cpu cycles: %llu, wall time: %lf\n", p.n, p.cutoff, t, wt);
 }