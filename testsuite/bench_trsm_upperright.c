--- conflicted
+++ resolved
@@ -6,19 +6,10 @@
 #include "m4ri.h"
 
 int main(int argc, char **argv) {
-<<<<<<< HEAD
-=======
-  int n,m;
-  unsigned long long t;
-  double wt;
-  double clockZero = 0.0;
-
-  srandom(17);
-
->>>>>>> f87f5a6f
   if (argc != 3) {
     m4ri_die("Parameters m, n expected.\n");
   }
+  srandom(17);
   rci_t m = atoi(argv[1]);
   rci_t n = atoi(argv[2]);
   mzd_t *B = mzd_init(m, n);
@@ -30,20 +21,11 @@
       mzd_write_bit(U,i,j, 0);
     mzd_write_bit(U,i,i, 1);
   }
-<<<<<<< HEAD
 
-  double clockZero = 0.0;
-  double wt = walltime(&clockZero);
+  double wt = walltime(0.0);
   unsigned long long t = cpucycles();
   mzd_trsm_upper_right(U, B, 2048);
-  printf("n: %5d, cpu cycles: %llu wall time: %lf\n", n, cpucycles() - t, walltime(&wt));
-=======
-  
-  wt = walltime(0.0);
-  t = cpucycles();
-  mzd_trsm_upper_right(U, B, 2048);
-  printf("n: %5d, cpu cycles: %llu wall time: %lf\n",n, cpucycles() - t, walltime(0.0));
->>>>>>> f87f5a6f
+  printf("n: %5d, cpu cycles: %llu wall time: %lf\n", n, cpucycles() - t, walltime(0.0));
 
   mzd_free(B);
   mzd_free(U);
