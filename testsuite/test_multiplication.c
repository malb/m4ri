--- conflicted
+++ resolved
@@ -233,13 +233,9 @@
 
 int main() {
   int status = 0;
-<<<<<<< HEAD
- 
-=======
   
   srandom(17);
 
->>>>>>> f87f5a6f
   status += mul_test_equality(1, 1, 1, 0, 1024);
   status += mul_test_equality(1, 128, 128, 0, 0);
   status += mul_test_equality(3, 131, 257, 0, 0);
