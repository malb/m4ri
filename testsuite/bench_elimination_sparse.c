#include <stdlib.h>

#include "config.h"
#include "m4ri.h"
#include "cpucycles.h"
#include "walltime.h"
#include "benchmarketing.h"

struct elim_sparse_params {
  size_t m;
  size_t n;
  size_t r;
  char *algorithm;  

  long density;
  int full;
};


int run(void *_p, double *wt, unsigned long long *cycles) {
  struct elim_sparse_params *p = (struct elim_sparse_params *)_p;

  mzd_t *A = mzd_init(p->m, p->n);
  for(size_t i=0; i<p->m; i++) {
    for(size_t j=0; j<p->n; j++) {
      if(random() <= p->density) {
        mzd_write_bit(A, i, j, 1);
      }
    }
  }


  *wt = walltime(0.0);
  *cycles = cpucycles();
  if(strcmp(p->algorithm,"m4ri")==0)
    p->r = mzd_echelonize_m4ri(A, p->full, 0);
  else if(strcmp(p->algorithm,"cross")==0)
    p->r = mzd_echelonize(A, p->full);
  else if(strcmp(p->algorithm,"pluq")==0)
    p->r = mzd_echelonize_pluq(A, p->full);
  else if(strcmp(p->algorithm,"naive")==0)
    p->r = mzd_echelonize_naive(A, p->full);
  *cycles = cpucycles() - *cycles;
  *wt = walltime(*wt);
  mzd_free(A);
  return 0;
}

int main(int argc, char **argv) {
<<<<<<< HEAD
=======
  struct elim_sparse_params p;
  p.density = ~0;
  p.full = 1;

  unsigned long long t;
  double wt;

>>>>>>> f87f5a6f
  if (argc < 3) {
    m4ri_die("Parameters m,n, (alg,density,full) expected.\n");
  }

  char const *algorithm;
  long density = ~0;
  if (argc >= 4)
    p.algorithm = argv[3];
  else
    p.algorithm = "m4ri";
  if (argc >= 5)
    p.density = RAND_MAX * atof(argv[4]);

  int full = 1;
  if(argc >= 6)
<<<<<<< HEAD
    full = atoi(argv[5]);

  rci_t m = atoi(argv[1]);
  rci_t n = atoi(argv[2]);
  mzd_t *A = mzd_init(m, n);

  for(rci_t i = 0; i < m; ++i) {
    for(rci_t j = 0; j < n; ++j) {
      if(random() <= density) {
        mzd_write_bit(A, i, j, 1);
      }
    }
  }

  double clockZero = 0.0;
  double wt = walltime(&clockZero);
  unsigned long long t = cpucycles();
  rci_t r = 0;
  if(strcmp(algorithm,"m4ri") == 0)
    r = mzd_echelonize_m4ri(A, full, 0);
  else if(strcmp(algorithm,"cross") == 0)
    r = mzd_echelonize(A, full);
  else if(strcmp(algorithm,"pluq") == 0)
    r = mzd_echelonize_pluq(A, full);
  else if(strcmp(algorithm,"naive") == 0)
    r = mzd_echelonize_naive(A, full);
  else
    m4ri_die("Unknown algorithm (%s); should be one of: m4ri, cross, pluq, naive\n", algorithm);
  printf("m: %5d, n: %5d, r: %5d, cpu cycles: %10llu wall time: %lf\n", m, n, r, cpucycles() - t, walltime(&wt));
=======
    p.full = atoi(argv[5]);

  p.m = atoi(argv[1]);
  p.n = atoi(argv[2]);

  /* put this call in run() to benchmark one particular matrix over
     and over again instead of computing the average of various
     matrices.*/
  srandom(17);
  run_bench(run,(void*)&p, &wt, &t);

  printf("m: %5d, n: %5d, last r: %5d, density: %7.5f, cpu cycles: %10llu, wall time: %lf\n",p.m, p.n, p.r, atof(argv[4]), t, wt);
>>>>>>> f87f5a6f

}<|MERGE_RESOLUTION|>--- conflicted
+++ resolved
@@ -7,38 +7,36 @@
 #include "benchmarketing.h"
 
 struct elim_sparse_params {
-  size_t m;
-  size_t n;
-  size_t r;
-  char *algorithm;  
+  rci_t m;
+  rci_t n;
+  rci_t r;
+  char const *algorithm;  
 
   long density;
   int full;
 };
 
-
 int run(void *_p, double *wt, unsigned long long *cycles) {
   struct elim_sparse_params *p = (struct elim_sparse_params *)_p;
 
   mzd_t *A = mzd_init(p->m, p->n);
-  for(size_t i=0; i<p->m; i++) {
-    for(size_t j=0; j<p->n; j++) {
+  for(rci_t i = 0; i < p->m; ++i) {
+    for(rci_t j = 0; j < p->n; ++j) {
       if(random() <= p->density) {
         mzd_write_bit(A, i, j, 1);
       }
     }
   }
 
-
   *wt = walltime(0.0);
   *cycles = cpucycles();
-  if(strcmp(p->algorithm,"m4ri")==0)
+  if(strcmp(p->algorithm, "m4ri") == 0)
     p->r = mzd_echelonize_m4ri(A, p->full, 0);
-  else if(strcmp(p->algorithm,"cross")==0)
+  else if(strcmp(p->algorithm, "cross") == 0)
     p->r = mzd_echelonize(A, p->full);
-  else if(strcmp(p->algorithm,"pluq")==0)
+  else if(strcmp(p->algorithm, "pluq") == 0)
     p->r = mzd_echelonize_pluq(A, p->full);
-  else if(strcmp(p->algorithm,"naive")==0)
+  else if(strcmp(p->algorithm, "naive") == 0)
     p->r = mzd_echelonize_naive(A, p->full);
   *cycles = cpucycles() - *cycles;
   *wt = walltime(*wt);
@@ -47,62 +45,21 @@
 }
 
 int main(int argc, char **argv) {
-<<<<<<< HEAD
-=======
+  if (argc < 3) {
+    m4ri_die("Parameters m,n, (alg,density,full) expected.\n");
+  }
+
   struct elim_sparse_params p;
   p.density = ~0;
   p.full = 1;
 
-  unsigned long long t;
-  double wt;
-
->>>>>>> f87f5a6f
-  if (argc < 3) {
-    m4ri_die("Parameters m,n, (alg,density,full) expected.\n");
-  }
-
-  char const *algorithm;
-  long density = ~0;
   if (argc >= 4)
     p.algorithm = argv[3];
   else
     p.algorithm = "m4ri";
   if (argc >= 5)
     p.density = RAND_MAX * atof(argv[4]);
-
-  int full = 1;
   if(argc >= 6)
-<<<<<<< HEAD
-    full = atoi(argv[5]);
-
-  rci_t m = atoi(argv[1]);
-  rci_t n = atoi(argv[2]);
-  mzd_t *A = mzd_init(m, n);
-
-  for(rci_t i = 0; i < m; ++i) {
-    for(rci_t j = 0; j < n; ++j) {
-      if(random() <= density) {
-        mzd_write_bit(A, i, j, 1);
-      }
-    }
-  }
-
-  double clockZero = 0.0;
-  double wt = walltime(&clockZero);
-  unsigned long long t = cpucycles();
-  rci_t r = 0;
-  if(strcmp(algorithm,"m4ri") == 0)
-    r = mzd_echelonize_m4ri(A, full, 0);
-  else if(strcmp(algorithm,"cross") == 0)
-    r = mzd_echelonize(A, full);
-  else if(strcmp(algorithm,"pluq") == 0)
-    r = mzd_echelonize_pluq(A, full);
-  else if(strcmp(algorithm,"naive") == 0)
-    r = mzd_echelonize_naive(A, full);
-  else
-    m4ri_die("Unknown algorithm (%s); should be one of: m4ri, cross, pluq, naive\n", algorithm);
-  printf("m: %5d, n: %5d, r: %5d, cpu cycles: %10llu wall time: %lf\n", m, n, r, cpucycles() - t, walltime(&wt));
-=======
     p.full = atoi(argv[5]);
 
   p.m = atoi(argv[1]);
@@ -112,9 +69,9 @@
      and over again instead of computing the average of various
      matrices.*/
   srandom(17);
+  unsigned long long t;
+  double wt;
   run_bench(run,(void*)&p, &wt, &t);
 
-  printf("m: %5d, n: %5d, last r: %5d, density: %7.5f, cpu cycles: %10llu, wall time: %lf\n",p.m, p.n, p.r, atof(argv[4]), t, wt);
->>>>>>> f87f5a6f
-
+  printf("m: %5d, n: %5d, last r: %5d, density: %7.5f, cpu cycles: %10llu, wall time: %lf\n", p.m, p.n, p.r, atof(argv[4]), t, wt);
 }