#include <stdlib.h>

#include "config.h"
#include "cpucycles.h"
#include "walltime.h"
#include "m4ri.h"

int main(int argc, char **argv) {
<<<<<<< HEAD
=======
  int n,m;
  unsigned long long t;
  double wt;
  double clockZero = 0.0;

  srandom(17);

>>>>>>> f87f5a6f
  if (argc != 3) {
    m4ri_die("Parameters m, n expected.\n");
  }
  rci_t m = atoi(argv[1]);
  rci_t n = atoi(argv[2]);
  mzd_t *B = mzd_init(m, n);
  mzd_t *U = mzd_init(m, m);
  mzd_randomize(B);
  mzd_randomize(U);
  for (rci_t i = 0; i < n; ++i){
    for (rci_t j = 0; j < i; ++j)
      mzd_write_bit(U,i,j, 0);
    mzd_write_bit(U,i,i, 1);
  }
  
<<<<<<< HEAD
  double clockZero = 0.0;
  double wt = walltime(&clockZero);
  unsigned long long t = cpucycles();
  mzd_trsm_upper_left(U, B, 0);
  printf("m: %5d, n: %5d, cpu cycles: %llu wall time: %lf\n", m, n, cpucycles() - t, walltime(&wt));
=======
  wt = walltime(0.0);
  t = cpucycles();
  mzd_trsm_upper_left(U, B, 0);
  printf("m: %5d, n: %5d, cpu cycles: %llu wall time: %lf\n",m, n, cpucycles() - t, walltime(wt));
>>>>>>> f87f5a6f

  mzd_free(B);
  mzd_free(U);
}<|MERGE_RESOLUTION|>--- conflicted
+++ resolved
@@ -6,19 +6,10 @@
 #include "m4ri.h"
 
 int main(int argc, char **argv) {
-<<<<<<< HEAD
-=======
-  int n,m;
-  unsigned long long t;
-  double wt;
-  double clockZero = 0.0;
-
-  srandom(17);
-
->>>>>>> f87f5a6f
   if (argc != 3) {
     m4ri_die("Parameters m, n expected.\n");
   }
+  srandom(17);
   rci_t m = atoi(argv[1]);
   rci_t n = atoi(argv[2]);
   mzd_t *B = mzd_init(m, n);
@@ -31,18 +22,10 @@
     mzd_write_bit(U,i,i, 1);
   }
   
-<<<<<<< HEAD
-  double clockZero = 0.0;
-  double wt = walltime(&clockZero);
+  double wt = walltime(0.0);
   unsigned long long t = cpucycles();
   mzd_trsm_upper_left(U, B, 0);
-  printf("m: %5d, n: %5d, cpu cycles: %llu wall time: %lf\n", m, n, cpucycles() - t, walltime(&wt));
-=======
-  wt = walltime(0.0);
-  t = cpucycles();
-  mzd_trsm_upper_left(U, B, 0);
-  printf("m: %5d, n: %5d, cpu cycles: %llu wall time: %lf\n",m, n, cpucycles() - t, walltime(wt));
->>>>>>> f87f5a6f
+  printf("m: %5d, n: %5d, cpu cycles: %llu wall time: %lf\n", m, n, cpucycles() - t, walltime(wt));
 
   mzd_free(B);
   mzd_free(U);
